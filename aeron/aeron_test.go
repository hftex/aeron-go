/*
Copyright 2016 Stanislav Liberman

Licensed under the Apache License, Version 2.0 (the "License");
you may not use this file except in compliance with the License.
You may obtain a copy of the License at

http://www.apache.org/licenses/LICENSE-2.0

Unless required by applicable law or agreed to in writing, software
distributed under the License is distributed on an "AS IS" BASIS,
WITHOUT WARRANTIES OR CONDITIONS OF ANY KIND, either express or implied.
See the License for the specific language governing permissions and
limitations under the License.
*/

package aeron

import (
	"fmt"
	"github.com/lirm/aeron-go/aeron/buffers"
	"github.com/lirm/aeron-go/aeron/logbuffer"
	"github.com/op/go-logging"
	"testing"
	"time"
)

const (
	TEST_CHANNEL  = "aeron:udp?endpoint=localhost:40123"
	TEST_STREAMID = 10
)

func send1(pub *Publication, t *testing.T) bool {
	message := "this is a message"
	srcBuffer := buffers.MakeAtomic(([]byte)(message))
	timeoutAt := time.Now().Add(time.Second * 10)
	res := true
	for pub.Offer(srcBuffer, 0, int32(len(message)), nil) <= 0 {
		if time.Now().After(timeoutAt) {
			t.Logf("Timed out at %v", time.Now())
			res = false
			break
		}
		time.Sleep(time.Millisecond * 100)
	}
	return res
}

func receive1(sub *Subscription, t *testing.T) bool {
	counter := 0
	handler := func(buffer *buffers.Atomic, offset int32, length int32, header *logbuffer.Header) {
		t.Logf("%.8d: Recvd fragment: offset:%d length: %d\n", counter, offset, length)
		counter++
	}
	fragmentsRead := 0
	timeoutAt := time.Now().Add(time.Second * 10)
	for {
		fragmentsRead += sub.Poll(handler, 10)
		if fragmentsRead == 1 {
			break
		}
		if time.Now().After(timeoutAt) {
			t.Fatal("timed out waiting for message")
			break
		}
		time.Sleep(time.Millisecond * 1000)
	}
	if fragmentsRead != 1 {
		t.Fatal("Expected 1 fragment. Got", fragmentsRead)
	}
	if counter != 1 {
		t.Fatal("Expected 1 message. Got", counter)
	}

	return counter == 1
}

func logtest(flag bool) {
	if !flag {
		logging.SetLevel(logging.INFO, "aeron")
		logging.SetLevel(logging.INFO, "memmap")
		logging.SetLevel(logging.INFO, "driver")
		logging.SetLevel(logging.INFO, "counters")
		logging.SetLevel(logging.INFO, "logbuffers")
	}
}

func TestAeronBasics(t *testing.T) {

	logtest(false)

<<<<<<< HEAD
	a := Connect(NewContext())
=======
	ctx := NewContext().MediaDriverTimeout(time.Second * 10)
	a := Connect(ctx)
>>>>>>> b5be84a8
	defer a.Close()

	subscription := <-a.AddSubscription(TEST_CHANNEL, TEST_STREAMID)
	publication := <-a.AddPublication(TEST_CHANNEL, TEST_STREAMID)

	send1(publication, t)

	receive1(subscription, t)
}

func TestAeronResubscribe(t *testing.T) {

	logtest(false)
	logging.SetLevel(logging.DEBUG, "aeron")

<<<<<<< HEAD
	a := Connect(NewContext().AvailableImageHandler(func(i *Image) {
		fmt.Printf("++ IMAGE: pos=%v -> %d\n", i.subscriberPosition, i.subscriberPosition.Get())
		t.Logf("++ IMAGE: pos=%v -> %d", i.subscriberPosition, i.subscriberPosition.Get())
	}))
=======
	a := Connect(NewContext())
>>>>>>> b5be84a8
	defer a.Close()

	publication := <-a.AddPublication(TEST_CHANNEL, TEST_STREAMID)

	subscription := <-a.AddSubscription(TEST_CHANNEL, TEST_STREAMID)
	send1(publication, t)
	receive1(subscription, t)
	t.Log("Have one message. Closing subscription")

	subscription.Close()

	subscription = <-a.AddSubscription(TEST_CHANNEL, TEST_STREAMID)
	t.Log("Sending on new subscription")
	send1(publication, t)
	receive1(subscription, t)
}

func TestAeronClose(t *testing.T) {

	logtest(false)

<<<<<<< HEAD
	a := Connect(NewContext())
=======
	ctx := NewContext().MediaDriverTimeout(time.Second * 10)
	ctx.unavailableImageHandler = func(img *Image) {
		t.Logf("Image unavailable: %v", img)
	}
	a := Connect(ctx)
>>>>>>> b5be84a8
	a.Close()
}<|MERGE_RESOLUTION|>--- conflicted
+++ resolved
@@ -89,12 +89,7 @@
 
 	logtest(false)
 
-<<<<<<< HEAD
 	a := Connect(NewContext())
-=======
-	ctx := NewContext().MediaDriverTimeout(time.Second * 10)
-	a := Connect(ctx)
->>>>>>> b5be84a8
 	defer a.Close()
 
 	subscription := <-a.AddSubscription(TEST_CHANNEL, TEST_STREAMID)
@@ -110,14 +105,10 @@
 	logtest(false)
 	logging.SetLevel(logging.DEBUG, "aeron")
 
-<<<<<<< HEAD
 	a := Connect(NewContext().AvailableImageHandler(func(i *Image) {
 		fmt.Printf("++ IMAGE: pos=%v -> %d\n", i.subscriberPosition, i.subscriberPosition.Get())
 		t.Logf("++ IMAGE: pos=%v -> %d", i.subscriberPosition, i.subscriberPosition.Get())
 	}))
-=======
-	a := Connect(NewContext())
->>>>>>> b5be84a8
 	defer a.Close()
 
 	publication := <-a.AddPublication(TEST_CHANNEL, TEST_STREAMID)
@@ -139,14 +130,10 @@
 
 	logtest(false)
 
-<<<<<<< HEAD
-	a := Connect(NewContext())
-=======
 	ctx := NewContext().MediaDriverTimeout(time.Second * 10)
 	ctx.unavailableImageHandler = func(img *Image) {
 		t.Logf("Image unavailable: %v", img)
 	}
 	a := Connect(ctx)
->>>>>>> b5be84a8
 	a.Close()
 }